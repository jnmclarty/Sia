\documentclass[twocolumn]{article}
\usepackage{amsmath}

\begin{document}
\frenchspacing

\title{Sia: Simple Decentralized Storage - Draft}

\author{
{\rm David Vorick}\\
Nebulous Inc.\\
david@nebulouslabs.com
\and
{\rm Luke Champine}\\
Nebulous Inc.\\
luke@nebulouslabs.com
}

\maketitle

\subsection*{Abstract}
Sia is a platform for decentralized storage.
Storage providers agree produce regular proofs of storage in return for compensation.
Failure to provide storage proofs results in financial penalty.

<<<<<<< HEAD
Sia is a Bitcoin-based POW altchain that has added support for a specific type of storage contract.
Sia will initally be implemented as an altcoin, and later financially connected to Bitcoin through a two way peg.
=======
Sia is a Bitcoin-based altchain with added support for decentralized storage.
With the primary goal of security, few changes have been made to the Bitcoin protocol.
>>>>>>> 60e7b3af

\section{Introduction}
We wish to create a decentralized cloud storage platform that has the ability to compete with existing solutions for cloud storage, both at the p2p level and the enterprise level.
We wish to achieve the following goals:
\begin{itemize}
	\item Anyone can join the network as a storage provider and be compensated.
	\item Clients can upload files to the network, but do not need to remain online to submit proof of storage challenges to storage providers.
	\item Storage providers will suffer a financial penalty for losing a file, even if the client is not online to submit storage challenges.
	\item Storage providers will be compensated for successfully storing a file, regardless of client behavior.
	\item Clients can achieve high file reliability, even when the average storage provider is not reliable.
\end{itemize}

We have chosen to use a blockchain similar to Bitcoin \cite{btc, btcdg} as the foundation for our platform.
This is accomplished by adding a smart contract transaction type to the blockchain.
With this contract, a storage provider agrees to store a file for a period of time, submitting publicly auditable proofs of storage at some frequency.
Failure to submit a proof of storage results in a penalty for the storage provider, but succeeding results in compensation.
Global consensus combined with publicly auditable proofs of starge are used to enforce the contracts between clients and hosts.

The initial implementation of our decentralized storage platform will be a blockchain with an altcoin.
Future support for a two way peg with Bitcoin is planned, as discussed in ``Enabling Blockchain Innovations with Pegged Sidechains'' \cite{side}.
Our blockchain mimics the Bitcoin blockchain except for the changes noted below.

\section{General Structure}
The general rules for mining blocks, choosing forks, etc. will be the same as Bitcoin.
Sia's primary departure from Bitcoin lies in its transactions.
Bitcoin uses a scripting system to enable a range of transaction types, such as pay-to-public-key-hash and pay-to-script-hash.
Sia opts instead to use an $M$ of $N$ multi-signature hash scheme for all transactions.
This reduces complexity and attack surface.

Sia further extends transactions to enable file storage on the network.
Two extensions are needed to accomplish this: file contracts and storage proofs.
File contracts declare the intention of a storage provider to store a file with a certain size and hash.
They specify that a provider must periodically prove that they are still storing the file.
Providers accomplish this by submitting storage proofs to the network.
The specifics of this arrangement are defined in sections \ref{sec:contracts} and \ref{sec:storage}, respectively.

\section{Transactions}
A transaction contains the following fields:
\begin{tabular}{| l | l |}
	\hline
	\textbf{Field} & \textbf{Description} \\ \hline
	Version        & Protocol version number \\ \hline
	Arbitrary Data & Used for metadata or otherwise \\ \hline
	Miner Fee      & A fee for the miner \\ \hline
	Input List     & Incoming funds \\ \hline
	Output List    & Outgoing funds (optional) \\ \hline
	File Contract  & See: File Contracts (optional) \\ \hline
	Storage Proof  & See: Proof of Storage (optional) \\ \hline
	Signatures     & Signatures from each input \\ \hline
\end{tabular}

\subsection{Inputs}
Each input comprises a previous output ID and the spend conditions associated with that output.

\subsection{Outputs}
Each output holds an amount to be sent, along with a hash of the output spend conditions.
Each output has an associated identifier, which is derived from the transaction that the output appeared in.
The ID of output $i$ is defined as $H(\text{transaction containing output} || "coinsend" || i)$,
where input$_0$ is the ID of the first transaction input and $H$ is a cryptographic hashing function.

The miner subsidy and fees each block are given output ID = $H(H(Block Header) || "blockreward")$.

\subsection{Spend Conditions}
<<<<<<< HEAD
Outputs have a list of spend conditions which must be met before the coins are 'unlocked' and can be spent.
The spend conditions include a timelock and a set of public keys, and an integer indicating how many public keys must be signed to unlock the coins.
The output cannot be spent until the timelock has been expired.

The spend conditions are wrapped up into a merkle tree, with the leaves being the timelock, the number of signatures required, and each public key.
The root hash of the merkle tree is used as the 'address' to which the coins are spent.
When the coins are being spent, the spend conditions that match the address must be included along with the signatures.
We have chosen to make the spend conditions a merkle tree so that selective information can be revealed.
For example, the timelock can be revealed without revealing the number of public keys or the number of signatures required.

\subsection{Signatures}
Each cryptographic signature is paired with an input ID, a time lock, and a field indicating which parts of the transaction have been signed.
The input ID indicates which input in the transaction the signature is being applied to.
The signature cannot be used until the timelock has expired.
Any subset of fields in the transaction can be signed, including other signatures. (The arbitrary data, the miner fees, the inputs, the outputs, the contracts, the storage proofs, and the other signatures).
=======
Both inputs and outputs make use of spend conditions, which dictate the circumstances under which an output can be spent.
The two allowed conditions are a time lock (which locks the output until a certain time) and an $M$ of $N$ signature scheme.
In such a scheme, there are $N$ public keys on the ``whitelist''.
Some subset $M$ must sign the transaction in order to unlock the output. 

\subsection{Signatures}
Each cryptographic signature is paired with an input ID and a time lock. 
The input ID indicates which input the signature is being applied to.
It must match one of the inputs in the transaction.
The time lock prevents the signature from being used before a certain time.
A structure is also included which indicates which parts of the transaction have been signed.
Any subset of fields in the transaction can be signed, including other signatures.
>>>>>>> 60e7b3af
There is also a flag to indicate that the whole transaction should be signed, except for other signatures.
This allows for more nuanced transaction schemes.

The actual data being signed, then, is a concatenation of the time lock, input ID, bit array, and every field specified by the bit array.
Every such signature in the transaction must be valid for the transaction to be accepted.

\section{File Contracts}
\label{sec:contracts}
A file contract is an agreement between a storage provider and a client requiring the provider to store a certain file.
At the core of a file contract is the file's Merkle root hash \cite{merkle}.
This hash, along with the total size of the file, can be used to verify storage proofs.

File contracts also specify a duration, challenge frequency, and payout parameters, including the reward for a valid proof, the reward for an invalid or missing proof, and the maximum number of proofs that can be missed.
If the file contract is still valid at the end of the specified duration, it ``successfully terminates.''
Conversely, if the contract funds are exhausted before the duration elapses, or if the maximum number of missed proofs is exceeded, the contract ``unsuccessfully terminates.''
Each of these potential outcomes (valid proof, invalid proof, successful termination, unsuccessful termination) has an associated recipient.
The funds for these various payouts are provided by the inputs to the transaction.

The rewards for completed proofs and missed proofs create a new transaction output belonging to the recipient specified in the contract.
The recipient will be a hash of the output spend conditions for the new output.
The output ID is defined as $H(\text{input}_0 || \text{outcome} || \text{index})$.
The outcome has four possible values, corresponding to the four potential outcomes listed above.
The index is the number of times this outcome has occurred during the contract.
Terminations will always have an index of 0, as the contract can only terminate once.

It is noted that during standard use, the intended recipient for valid proofs and successful terminations is the storage provider, and the intended recipient for invalid proofs and unsuccesful terminations is the client.
It is expected that both the client and the storage provider provide funds to the contract, which enables providers to be penalized for losing files.

The ID of contract $i$ is defined by $H(\text{input}_0 || "contract" || i)$, where input$_0$ is the first input of the transaction and ``contract'' is the string ``contract''.

\section{Proof of Storage}
\label{sec:storage}
Storage proof transactions are periodically submitted in order to fulfill file contracts.
Each storage proof targets a specific file.
A storage proof does not need to have any inputs or outputs; only a contract ID and the proof data are required.

\subsection{Algorithm}
Each contract has a challenge frequency, which requires the storage provider to submit a storage proof every $N$ blocks.
Each interval of $N$ blocks then constitutes a ``window'' in which to submit the proof.
The first such window, $W_0$, begins at a time which is specified in the contract.
Contracts can be submitted to the blockchain before the first window begins, which will lock down the funds and guarantee enforcement of the contract.

The storage challenge requires a random number as a seed.
The random number for window $W_i$ is generated by concatenating contract ID to the hash of the block prior to $W_i$ (i.e. $W_i + i \times N - 1$) and hashing the result.
This seed is used to select one of the file segments used to produce the Merkle tree.
The provider supplies this segment data, along with the set of hashes that can be used to reconstruct the root of the tree.
The verifier can use these hashes to verify that the segment provided is indeed part of the original file.
Because the proofs are submitted to the blockchain, everyone can verify that the provider has provided the correct random segment.

If the providre is consistently able to demonstrate possession of a random segment, then the provider is very likely storing the whole file.
A provider storing only 50\% of the file will be unable to complete approximately 50\% of the proofs.

\subsection{Random Number Generation}
The random number generator is subject to manipulation via block withholding attacks.
Because the random number is derived from a specific block, an attacker has only one chance to manipulate the random number for a particular challenge.
Furthermore, withholding a block to manipulate the random number will cost the attacker the block reward.

If an attacker is able to mine 50\% of the blocks, then 50\% of the challenges can be manipulated.
However, the remaining 50\% are still random, so even in this scenario, an attacker storing only 50\% of a file will still fail 25\% of its storage proofs.
Clients can therefore protect themselves against random number attacks by having very large penalties for missing proofs.
Assuming the attacker is financially motivated, large windows and severe penalties should be sufficient to deter any attacker that controls less than 50\% of the network's hashing power.
Clients are nonetheless advised to plan around potential Byzantine attacks which may not be financially motivated.

\subsection{Closed Window Attacks}
Storage providers can only complete a proof of storage if they can get a transaction with the storage proof into the blockchain.
Miners could maliciously exclude storage proofs from blocks, depriving themselves of transactions fees but forcing a penalty on storage providers.
We call this a 'closed window' attack, because though the storage provider has created a storage proof within the required window of time, they are unable to get the proof onto the blockchain.

The defense for this is having large windows, and assuming that at least some percentage of miners will be content submitting the storage proof in a block in return for a transaction fee.
Because providers consent to all file contracts, the storage provider is able to reject any contract that they feel leaves them vulnerable to closed window attacks.

\section{Arbitrary Transaction Data}
The arbitrary data provides storage providers and clients a decentralized way to organize themselves.
Standards can be agreed upon that are used to announce providers, announce files, or create an entire decentralized file tracker.
No part of the protocol enforces that arbitrary data be stored - nodes will accept blocks without having the arbitrary data.
Full nodes are nonetheless incentivized to store the arbitrary data, as clients may be willing to pay to download the data.

\section{Storage Ecosystem}
Sia relies on an ecosystem that facilitates decentralized storage.
Storage providers can use the arbitrary data field to announce themselves as providers to the network.
This can be done using standardized template that clients will be able to read.
Clients can read these announcements and create a database of providers.
They can then determine a set of providers that they trust (as a set) and create file contracts with those providers.
Storage providers and clients can then create micropayment channels \cite{mpc} which can be used to negotiate downloading the file.

\subsection{Storage Provider Protections}
A contract requires consent from both the storage provider and the client, allowing the provider to reject unfavorable terms and illegal files.
The provider additionally does not need to sign a contract until the full file has been uploaded.
The contract terms give storage providers flexibility.
They can advertise themselves as minimally reliable, offering a low price and a agreeing to minimal penalties for losing files.
Or, they can advertise themselves as highly reliable, offering a higher price and agreeing to high penalties for losing files.
An efficient market will optimize storage strategies.

Storage providers are potentially vulnerable to denial of service attacks, which could prevent the provider from giving storage proofs to the network, or prevent the provider from uploading a file to the client.
The storage providers themselves must take responsibility for protecting themselves, and must make sure that the penalties they agree to pay for missing storage proofs do not incentivize DoS attacks against the provider.

\subsection{Client Protections}
Clients can use erasure coding such as regenerating codes \cite{reg} codes to split files up into many pieces, of which only some need to be recovered.
Each piece is then encrypted and stored on many storage providers.
By encrypting the pieces after encoding them, the client ensures that collaborating providers are unable to reduce the redundancy.

Even if the average network reliability is very low, the client can maximize the reliability of its files by putting the files on many providers.
By only needing 10\% out of 100 providers, the client is relying on the most reliable 10\% of the 100, instead of the average reliability or least reliable subset.
If the client is able to restore lost pieces on occasion, reliability goes up even more.

By putting a file in many places, the client also benefits from an increased number of sources from which it can download data.
By only needing to connect to the closet 10\%, the client can reduce latency.
By only needing to connect to the fastest 10\%, the client can increase throughput.

Finally, this strategy also protects the client from malicious storage providers.
A storage provider that is demanding ransom for a file is the same to the client as a provider that is offline.
As long as 10\% of the providers are not acting maliciously, the client can retrieve the file.

\subsection{Uptime Incentives}
The storage proofs contain no provisions that require constant uptime.
There are also no provisions that require storage providers to upload files to clients upon request.

However, providers and clients can create micropayment channels to facilitate downloads.
If the client is offering a nontrivial fee for downloading a file, providers will be incentivized to collect the fee.
If one provider is unavailable or expensive, the client will pay the fee to a provider that is available and reasonably priced.
Providers are then incentivized to be online all the time, so that they can collect the bandwidth fees from clients.
If clients behaviorally pay providers well, then providers are more heavily incentivized to be online all the time.
Clients can also more heavily reward greater throughput and lower latency.
Clients could even do random "checkups" that pay providers some nontrivial reward simply for being online, even if they do not wish to download anything.
This further incentivizes providers to be online and available.
However, we reiterate that uptime incentives are not part of the Sia protocol; they are entirely dependent on client behavior.

\subsection{Basic Reputation System}
Clients need a reliable method for picking storage providers.
Hosts could potentially Sybil attack the network, and use false files to build up a fake reputation.
One defense for a Sybil attack would be for clients to only consider hosts that have X coin-days locked in an unspendable output.

Storage providers declare themselves using the arbitrary data in a transaction that creates a large timelocked output.
The timelocked output represents a commitment on the part of the storage provider to be reliable and inhibits the ability of malicious providers to perform Sybil attacks, as they will need large timelocked outputs.
When clients are scanning the blockchain, they select providers at random, but weight them according to the number of coins that are timelocked for more than a certain period of time.
Clients can also weight providers according to the size of the refund for losing files, and the price of the files.
Choosing a careful scheme for weighting providers during random selection will protect clients and ensure that malicious providers need to make significant investment to maintain a majority weight during the selection process.

This scheme does not leave clients any way to leave reviews for storage providers.
Additionally complexity could potentially allow clients to rate providers based on throughput, latency, and availability.
Such a review system would need careful design to prevent malicious providers from creating fake clients and files to boost their ratings.
A centralized storage tracker could provide a more reasonable environment for a reputation system, and could manage the whole system out of band.

\section{Siafunds}
Sia is a product released by Nebulous Incorporated.
Nebulous is a for profit company, and Sia is meant to be a primary source of income for the company.
Currency premining is not a stable source of income, as it requires creating a new currency, and tethering the company to the new currency's increasing value.
When the company needs to spend money, it must trade away portions of its source of income.
Additionally, premining means that one entity has control over a large volume of the currency, and therefore potentially large and disruptive control over the market.
This seems like a less than ideal way of doing things.

Instead, Nebulous pulls an income from Sia that is directly related to the value added by Sia, which is meaured by the value of the contracts set up between clients and hosts.
This is essentially a fee established on creating contracts.
When a contract is created, 10\% of the contract fund is set aside and distributed to the holders of siafunds.
Nebulous Inc. will initially hold ~95\% of the siafunds, and the early crowd-fund backers of Sia will hold the remaining ~5\%.

Every 4000 blocks, there will be a 'payday', where all of the funds set aside for the siafunds holders will be turned into unspent outputs that are valid on the network.
To limit the amount of bloat that this can cause, siafunds will be composed of 25,000 indivisible units, meaning that at most 25,000 outputs can be created per 4000 blocks as a result of siafunds.
Multiple siafunds in the same address will only result in 1 output.
As Nebulous will be holding ~23,740 sianotes, early on a maximum of ~1261 outputs per 4000 blocks will be created.
Furthermore, these outputs are implicit, meaning they only consume space on disk, and do not contribute to network bandwidth.
An output is merely a 64bit unsigned int and a 32 byte hash, for a total of 40 bytes each, or ~50kb per 4000 blocks.

Sianotes can be sent to other addresses, in the same way that siacoins can be sent to other addresses.
Sianotes cannot however be used to fund contracts or as a miner fee.

<<<<<<< HEAD
\subsection{Fee Exemption}
=======
\section{Fee Exemption}
>>>>>>> 60e7b3af
High reliability hosts are penalized by the 10\% fee on the contract fund.
If a host wishes to promise a 10x or 100x payout for losing a file, then the 10\% fee will greatly exceed the actual cost of the contract.
We wish to provide hosts with an avenue for dodging the fees on penalities, without giving clients a way to dodge the fees.
Any of the contract outputs that go to a null address (to an address that cannot be spent) will dodge the fees.
High reliability hosts can send funds for missing proofs to the 0 address, which means the client is not compensated, but the host is still penalized, and the fees are not severe.

<<<<<<< HEAD
\section{Economics of Sia}
Sia is going to be a permanently inflationary currency.
The inflation will be to the tune of 2\% annually.
There will initially be 1000 coins released every block, and this will continue until 1000 coins per block matches 2\% annual inflation.
Then, the number of coins released every block will be increased slightly every 20,000 blocks to maintain a 2\% annual inflation.

Coins must be locked down when creating contracts.
A contract lasting 1 month will have a months worth of coins in a spent output that are not in circulation.
The number of coins locked down will be even greater if the host is offering a large refund for losing the file.
As Sia's usage as a storage platform goes up, the scarcity of the coin will also go up.

Hosts are only dependent on the stability of the value of the siacoin for the duration of their contracts.
Hosts can continually reprice contracts as the sianote shifts in value.
Siacoins also derive value from the fact that you must have siacoins in order to create a contract.

% \section{Soft Forking Sia}
% \subsection{Increasing the block size via softfork}
=======
% \section{Economics of Sia}
% \subsection{Sianotes, income, no premining}
% \subsection{Permanent inflation}
% \subsection{Locking Coins Down}
>>>>>>> 60e7b3af

% \section{Soft Forking Sia}
% \subsection{Increasing the block size via softfork}

\section{Under Consideration}
The primary foundation of Sia has been established above.
Other considerations, such as mining algorithm, block time, etc., can be assumed to mirror the settings found in Bitcoin.

Giving careful attention to ``A Treatise on Altcoins'' \cite{alts}, we are considering the following changes to Sia for the overall improvement of the cryptocurrency.
We caution that these propositions have not yet been rigorously examined from a security standpoint.

\subsection{Flexible Contracts}
Contracts are currently strict.
There is a set penalty for each missed storage proof, and a termination upon N total missed storage proofs.
Increased flexibility in the penalty schedule may be desirable.

Contracts are also currently permanent, creating what is essentially an uneditable file on the network.
There may be value in adding flexibility that allows clients and hosts to negotiate an updated file hash or other updated contract terms.
Updating the terms of the contract will require consent from all parties.

% \subsection{Proof of Existence Windows}
% In an attempt to partially resolve the closed window attacks, we could use a proof of existence strategy.
% A host can create a hash of the storage proof which they submit to the blockchain within the window.
% The host then has a greatly extended window in which they can demonstrate that the proof of storage was created during the required window.

% This has two advantages.
% First, an attacker cannot selectively exclude proof of existence hashes, because there's no way to figure out who owns each hash.
% Either the attacker doesn't include any unknown proof of existence hashes, or the attacker risks including undesired proof of existence hashes.
% Second, this allows hosts to submit small transactions to the network during peak hours and then the larger transactions when the traffic has died down.
<<<<<<< HEAD

% A further improvement would enable Merkle Tree proofs of existence.
% This would enable a host to submit multiple proofs of storage in a single proof of existence hash.

\subsection{Siafund outputs compression}
There's probably a better way to manage siafunds outputs than to just create 1200 outputs every 4000 blocks. Plus, 4000 blocks is a long time!

=======

% A further improvement would enable Merkle Tree proofs of existence.
% This would enable a host to submit multiple proofs of storage in a single proof of existence hash.

\subsection{Siafund outputs compression}
There's probably a better way to manage siafunds outputs than to just create 1200 outputs every 4000 blocks. Plus, 4000 blocks is a long time!

>>>>>>> 60e7b3af
\subsection{Siafund the Miner fees}
Have siafunds that somehow pay out in the block subsidy.

\subsection{Miner Fee Adjustments}
If a block has miner fees which are significantly higher than the fees in the current block, there is incentive for miners to re-mine the previous block and change who gets the miner fees.
This can be mitigated by putting all of the fees into a pool which pays out 33\% every block, making re-mining unprofitable for any party with less than 40\% of the network hashing power.

Additionally, miners have incentives not to propagate high fee transactions, because this will prevent other miners from mining the transaction and collecting the fees.
It may be possible to construct a system using fee deterioration that means a miner has the highest expected total reward when the transaction is mined as soon as possible - regardless of who mines the transaction.

\subsection{More Frequent Difficulty and Subsidy Adjustments}
We would wish to preserve the maximum difficulty adjustment of 4x every 2 weeks, however we would like to have more frequent difficulty adjustments.
We would wish to have more frequent subsidy adjustments, which gives people a more continuous sense of the economic state and prevents moments where many miners turn off simultaneously.

Adjusting the difficulty every block solves the following issues:
\begin{itemize}
	\item Stronger defense against difficulty raising attacks, as difficulty raising must be staggered instead of jumping.
	\item Stronger defense against the timewarp attack.
	\item Smoother difficulty curve means less minining equipment being turned off simultaneously.
\end{itemize}
<<<<<<< HEAD
=======

\subsection{Committing to State}
One thing that could allow for substantially lighter weight clients is if the miners committed to the current state of the network, instead of just to the new transactions.
This would mean creating a structure for a database that represents the state of the network and hashing it.
We could follow suggestions similar to those presented in ``Ultimate blockchain compression'' \cite{ubc}.
>>>>>>> 60e7b3af

% \subsection{Committing to State}
% One thing that could allow for substantially lighter weight clients is if the miners committed to the current state of the network, instead of just to the new transactions.
% This would mean creating a structure for a database that represents the state of the network and hashing it.
% We could follow suggestions similar to those presented in ``Ultimate blockchain compression'' \cite{ubc}.

% \subsection{Variance Enforced Merge Mining}
% Bitcoin enforces a number of leading 0s on a winning block.
% Sia could enforce something like a single leading 1, followed by a bunch of leading 0s.
% This creates the property that no hash is ever valid for both Bitcoin and Sia.

% The value to this is that the number of payouts a miner gets from finding blocks goes up.
% The total payout is still the same, but the number of payouts increases by the number of blocks that would have been valid for both.
% A block that solves the coin with the highest difficulty will always be valid for both blockchains.
% (I need to read more about merge mining before I publish this section)

\section{Conclusion}
Sia takes the Bitcoin cryptocurrency and makes a few major changes.
The first is removing the scripting system and instead enforcing a multisig solution, to reduce complexity and attack surface.
The second is to introduce a file contract, which enables storage providers to claim that they will store a file in return for compensation, and that they will pay a penalty for losing the file.
Finally, arbitrary data fields have been added to all transactions to enable coordination among decentralized storage providers, and among decentralized file sharing systems.

We have additionally proposed an array of potential changes that range from simple and probably safe to complex and probably unsafe.
We do intend to explore these proposed changes further and decide concretely on which ones are worth integrating into Sia.

\onecolumn
\begin{thebibliography}{9}

\bibitem{btc}
	Satoshi Nakamoto,
	\emph{Bitcoin: A Peer-to-Peer Electronic Cash System}.

\bibitem{merkle}
	R.C. Merkle,
	\emph{Protocols for public key cryptosystems},
	In Proc. 1980 Symposium on Security and	Privacy,
	IEEE Computer Society, pages 122-133, April 1980.

\bibitem{cpr}
	Hovav Shacham, Brent Waters,
	\emph{Compact Proofs of Retrievability},
	Proc. of Asiacrypt 2008, vol. 5350, Dec 2008, pp. 90-107.

\bibitem{reg}
	K. V. Rashmi, Nihar B. Shah, and P. Vijay Kumar,
	\emph{Optimal Exact-Regenerating Codes for Distributed Storage at the MSR and MBR Points via a Product-Matrix Construction}.

\bibitem{side}
	Adam Back, Matt Corallo, Luke Dashjr, Mark Friedenbach, Gregory Maxwell, Andrew Miller, Andrew Peolstra, Jorge Timon, Pieter Wuille,
	\emph{Enabling Blockchain Innovations with Pegged Sidechains}.

\bibitem{alts}
	Andrew Poelstra,
	\emph{A Treatise on Altcoins}.

\bibitem{ibf}
	Gavin Andresen,
	\emph{O(1) Block Propagation},
	https://gist.github.com/gavinandresen/e20c3b5a1d4b97f79ac2

\bibitem{hdw}
	Gregory Maxwell,
	\emph{Deterministic Wallets},
	https://bitcointalk.org/index.php?topic=19137.0

\bibitem{ubc}
	etotheipi,
	Ultimate blockchain compression w/ trust-free lite nodes, \newline
	https://bitcointalk.org/index.php?topic=88208.0

\bibitem{poc}
	Gregory Maxwell,
	\emph{Proof of Storage to make distributed resource consumption costly.}
	https://bitcointalk.org/index.php?topic=310323.0

\bibitem{mpc}
	Mike Hearn,
	\emph{Rapidly-adjusted (micro)payments to a pre-determined party},\newline
	https://en.bitcoin.it/wiki/Contracts\#Example\_7:\_Rapidly-adjusted\_.28micro.29payments\_to\_a\_pre-determined\_party

\bibitem{btcdg}
	Bitcoin Developer Guide
	https://bitcoin.org/en/developer-guide


\end{thebibliography}

\end{document}<|MERGE_RESOLUTION|>--- conflicted
+++ resolved
@@ -23,13 +23,8 @@
 Storage providers agree produce regular proofs of storage in return for compensation.
 Failure to provide storage proofs results in financial penalty.
 
-<<<<<<< HEAD
 Sia is a Bitcoin-based POW altchain that has added support for a specific type of storage contract.
 Sia will initally be implemented as an altcoin, and later financially connected to Bitcoin through a two way peg.
-=======
-Sia is a Bitcoin-based altchain with added support for decentralized storage.
-With the primary goal of security, few changes have been made to the Bitcoin protocol.
->>>>>>> 60e7b3af
 
 \section{Introduction}
 We wish to create a decentralized cloud storage platform that has the ability to compete with existing solutions for cloud storage, both at the p2p level and the enterprise level.
@@ -93,7 +88,6 @@
 The miner subsidy and fees each block are given output ID = $H(H(Block Header) || "blockreward")$.
 
 \subsection{Spend Conditions}
-<<<<<<< HEAD
 Outputs have a list of spend conditions which must be met before the coins are 'unlocked' and can be spent.
 The spend conditions include a timelock and a set of public keys, and an integer indicating how many public keys must be signed to unlock the coins.
 The output cannot be spent until the timelock has been expired.
@@ -109,20 +103,6 @@
 The input ID indicates which input in the transaction the signature is being applied to.
 The signature cannot be used until the timelock has expired.
 Any subset of fields in the transaction can be signed, including other signatures. (The arbitrary data, the miner fees, the inputs, the outputs, the contracts, the storage proofs, and the other signatures).
-=======
-Both inputs and outputs make use of spend conditions, which dictate the circumstances under which an output can be spent.
-The two allowed conditions are a time lock (which locks the output until a certain time) and an $M$ of $N$ signature scheme.
-In such a scheme, there are $N$ public keys on the ``whitelist''.
-Some subset $M$ must sign the transaction in order to unlock the output. 
-
-\subsection{Signatures}
-Each cryptographic signature is paired with an input ID and a time lock. 
-The input ID indicates which input the signature is being applied to.
-It must match one of the inputs in the transaction.
-The time lock prevents the signature from being used before a certain time.
-A structure is also included which indicates which parts of the transaction have been signed.
-Any subset of fields in the transaction can be signed, including other signatures.
->>>>>>> 60e7b3af
 There is also a flag to indicate that the whole transaction should be signed, except for other signatures.
 This allows for more nuanced transaction schemes.
 
@@ -289,18 +269,13 @@
 Sianotes can be sent to other addresses, in the same way that siacoins can be sent to other addresses.
 Sianotes cannot however be used to fund contracts or as a miner fee.
 
-<<<<<<< HEAD
 \subsection{Fee Exemption}
-=======
-\section{Fee Exemption}
->>>>>>> 60e7b3af
 High reliability hosts are penalized by the 10\% fee on the contract fund.
 If a host wishes to promise a 10x or 100x payout for losing a file, then the 10\% fee will greatly exceed the actual cost of the contract.
 We wish to provide hosts with an avenue for dodging the fees on penalities, without giving clients a way to dodge the fees.
 Any of the contract outputs that go to a null address (to an address that cannot be spent) will dodge the fees.
 High reliability hosts can send funds for missing proofs to the 0 address, which means the client is not compensated, but the host is still penalized, and the fees are not severe.
 
-<<<<<<< HEAD
 \section{Economics of Sia}
 Sia is going to be a permanently inflationary currency.
 The inflation will be to the tune of 2\% annually.
@@ -318,12 +293,6 @@
 
 % \section{Soft Forking Sia}
 % \subsection{Increasing the block size via softfork}
-=======
-% \section{Economics of Sia}
-% \subsection{Sianotes, income, no premining}
-% \subsection{Permanent inflation}
-% \subsection{Locking Coins Down}
->>>>>>> 60e7b3af
 
 % \section{Soft Forking Sia}
 % \subsection{Increasing the block size via softfork}
@@ -353,7 +322,6 @@
 % First, an attacker cannot selectively exclude proof of existence hashes, because there's no way to figure out who owns each hash.
 % Either the attacker doesn't include any unknown proof of existence hashes, or the attacker risks including undesired proof of existence hashes.
 % Second, this allows hosts to submit small transactions to the network during peak hours and then the larger transactions when the traffic has died down.
-<<<<<<< HEAD
 
 % A further improvement would enable Merkle Tree proofs of existence.
 % This would enable a host to submit multiple proofs of storage in a single proof of existence hash.
@@ -361,15 +329,6 @@
 \subsection{Siafund outputs compression}
 There's probably a better way to manage siafunds outputs than to just create 1200 outputs every 4000 blocks. Plus, 4000 blocks is a long time!
 
-=======
-
-% A further improvement would enable Merkle Tree proofs of existence.
-% This would enable a host to submit multiple proofs of storage in a single proof of existence hash.
-
-\subsection{Siafund outputs compression}
-There's probably a better way to manage siafunds outputs than to just create 1200 outputs every 4000 blocks. Plus, 4000 blocks is a long time!
-
->>>>>>> 60e7b3af
 \subsection{Siafund the Miner fees}
 Have siafunds that somehow pay out in the block subsidy.
 
@@ -390,14 +349,6 @@
 	\item Stronger defense against the timewarp attack.
 	\item Smoother difficulty curve means less minining equipment being turned off simultaneously.
 \end{itemize}
-<<<<<<< HEAD
-=======
-
-\subsection{Committing to State}
-One thing that could allow for substantially lighter weight clients is if the miners committed to the current state of the network, instead of just to the new transactions.
-This would mean creating a structure for a database that represents the state of the network and hashing it.
-We could follow suggestions similar to those presented in ``Ultimate blockchain compression'' \cite{ubc}.
->>>>>>> 60e7b3af
 
 % \subsection{Committing to State}
 % One thing that could allow for substantially lighter weight clients is if the miners committed to the current state of the network, instead of just to the new transactions.
